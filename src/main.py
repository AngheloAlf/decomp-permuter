import argparse
from dataclasses import dataclass, field
import itertools
import multiprocessing
import os
import random
from random import Random
import sys
import threading
import time
from typing import (
    Callable,
    Dict,
    Iterable,
    Iterator,
    List,
    Optional,
    Tuple,
    Union,
)

from .candidate import CandidateResult
from .compiler import Compiler
<<<<<<< HEAD
from .error import CandidateConstructionFailure
from .net.auth import fetch_servers_and_grant, run_vouch, setup
from .net.client import connect_to_servers
from .net.common import MAX_PRIO, MIN_PRIO
from .permuter import (
    EvalError,
    EvalResult,
    Feedback,
    Finished,
    Message,
    NeedMoreWork,
    Permuter,
    Task,
    WorkDone,
)
from .preprocess import preprocess
=======
from .scorer import Scorer
from .permuter import EvalError, EvalResult, Permuter
>>>>>>> da018273
from .printer import Printer
from .profiler import Profiler
from .scorer import Scorer

# The probability that the randomizer continues transforming the output it
# generated last time.
DEFAULT_RAND_KEEP_PROB = 0.6


@dataclass
class Options:
    directories: List[str]
    show_errors: bool = False
    show_timings: bool = False
    print_diffs: bool = False
    stack_differences: bool = False
    abort_exceptions: bool = False
    better_only: bool = False
    best_only: bool = False
    stop_on_zero: bool = False
    keep_prob: float = DEFAULT_RAND_KEEP_PROB
    force_seed: Optional[str] = None
    threads: int = 1
    use_network: bool = False
    network_priority: float = 1.0


def restricted_float(lo: float, hi: float) -> Callable[[str], float]:
    def convert(x: str) -> float:
        try:
            ret = float(x)
        except ValueError:
            raise argparse.ArgumentTypeError(f"invalid float value: '{x}'")

        if ret < lo or ret > hi:
            raise argparse.ArgumentTypeError(
                f"value {x} is out of range (must be between {lo} and {hi})"
            )
        return ret

    return convert


def restricted_float(lo: float, hi: float) -> Callable[[str], float]:
    def convert(x: str) -> float:
        try:
            ret = float(x)
        except ValueError:
            raise argparse.ArgumentTypeError(f"invalid float value: '{x}'")

        if ret < lo or ret > hi:
            raise argparse.ArgumentTypeError(
                f"value {x} is out of range (must be between {lo} and {hi})"
            )
        return ret

    return convert


@dataclass
class EvalContext:
    options: Options
    printer: Printer = field(default_factory=Printer)
    iteration: int = 0
    errors: int = 0
    overall_profiler: Profiler = field(default_factory=Profiler)
    permuters: List[Permuter] = field(default_factory=list)


def write_candidate(perm: Permuter, result: CandidateResult) -> None:
    """Write the candidate's C source and score to the next output directory"""
    ctr = 0
    while True:
        ctr += 1
        try:
            output_dir = os.path.join(perm.dir, f"output-{result.score}-{ctr}")
            os.mkdir(output_dir)
            break
        except FileExistsError:
            pass
    source = result.source
    assert source is not None, "Permuter._need_to_send_source is wrong!"
    with open(os.path.join(output_dir, "source.c"), "x", encoding="utf-8") as f:
        f.write(source)
    with open(os.path.join(output_dir, "score.txt"), "x", encoding="utf-8") as f:
        f.write(f"{result.score}\n")
    with open(os.path.join(output_dir, "diff.txt"), "x", encoding="utf-8") as f:
        f.write(perm.diff(source) + "\n")
    print(f"wrote to {output_dir}")


def post_score(
    context: EvalContext, permuter: Permuter, result: EvalResult, who: Optional[str]
) -> bool:
    if isinstance(result, EvalError):
        if result.exc_str is not None:
            context.printer.print(
<<<<<<< HEAD
                "internal permuter failure.", permuter, who, keep_progress=True
=======
                "internal permuter failure.", permuter, keep_progress=True
>>>>>>> da018273
            )
            print(result.exc_str)
        if result.seed is not None:
            seed_str = str(result.seed[1])
            if result.seed[0] != 0:
                seed_str = f"{result.seed[0]},{seed_str}"
            print(f"To reproduce the failure, rerun with: --seed {seed_str}")
        if context.options.abort_exceptions:
            sys.exit(1)
        else:
            return False

    if context.options.print_diffs:
        assert result.source is not None, "Permuter._need_to_send_source is wrong"
        print()
        print(permuter.diff(result.source))
        input("Press any key to continue...")

    profiler = result.profiler
    score_value = result.score
<<<<<<< HEAD
=======
    score_hash = result.hash
>>>>>>> da018273

    context.iteration += 1
    if score_value == permuter.scorer.PENALTY_INF:
        disp_score = "inf"
        context.errors += 1
    else:
        disp_score = str(score_value)
    timings = ""
    if context.options.show_timings:
        for stattype in profiler.time_stats:
            context.overall_profiler.add_stat(stattype, profiler.time_stats[stattype])
        timings = "  \t" + context.overall_profiler.get_str_stats()
    status_line = f"iteration {context.iteration}, {context.errors} errors, score = {disp_score}{timings}"

<<<<<<< HEAD
    if permuter.should_output(result):
        former_best = permuter.best_score
        permuter.record_result(result)
        if score_value < former_best:
            color = "\u001b[32;1m"
            msg = f"found new best score! ({score_value} vs {permuter.base_score})"
        elif score_value == former_best:
=======
    # Note: when updating this if condition, Permuter._need_to_send_source may
    # also need to be updated, or else assertion failures will result.
    if (
        score_value is not None
        and score_hash is not None
        and not (score_value > permuter.best_score and context.options.best_only)
        and (
            score_value < permuter.base_score
            or (score_value == permuter.base_score and not context.options.better_only)
        )
        and score_hash not in permuter.hashes
    ):
        if score_value != 0:
            permuter.hashes.add(score_hash)
        if score_value < permuter.best_score:
            color = "\u001b[32;1m"
            msg = f"found new best score! ({score_value} vs {permuter.base_score})"
        elif score_value == permuter.best_score:
>>>>>>> da018273
            color = "\u001b[32;1m"
            msg = f"tied best score! ({score_value} vs {permuter.base_score})"
        elif score_value < permuter.base_score:
            color = "\u001b[33m"
            msg = f"found a better score! ({score_value} vs {permuter.base_score})"
        else:
            color = "\u001b[33m"
            msg = f"found different asm with same score ({score_value})"
<<<<<<< HEAD
        context.printer.print(msg, permuter, who, color=color)

=======
        permuter.best_score = min(permuter.best_score, score_value)
        context.printer.print(msg, permuter, color=color)
>>>>>>> da018273
        write_candidate(permuter, result)
    context.printer.progress(status_line)
    return score_value == 0


def cycle_seeds(permuters: List[Permuter]) -> Iterable[Tuple[int, int]]:
    """
    Return all possible (permuter index, seed) pairs, cycling over permuters.
    If a permuter is randomized, it will keep repeating seeds infinitely.
    """
    iterators: List[Iterator[Tuple[int, int]]] = []
    for perm_ind, permuter in enumerate(permuters):
        it = permuter.seed_iterator()
        iterators.append(zip(itertools.repeat(perm_ind), it))

    i = 0
    while iterators:
        i %= len(iterators)
        item = next(iterators[i], None)
        if item is None:
            del iterators[i]
            i -= 1
        else:
            yield item
            i += 1


def multiprocess_worker(
    permuters: List[Permuter],
    input_queue: "multiprocessing.Queue[Task]",
    output_queue: "multiprocessing.Queue[Feedback]",
) -> None:
    try:
        should_block = False
        while True:
            # Read a work item from the queue. If none is immediately available,
            # tell the main thread to fill the queues more, and then block on
            # the queue.
            queue_item = input_queue.get(block=should_block)
            if queue_item is None:
                output_queue.put((NeedMoreWork(), None))
                should_block = True
                continue
            should_block = False
            if isinstance(queue_item, Finished):
                output_queue.put((queue_item, None))
                output_queue.close()
                break
            permuter_index, seed = queue_item
            permuter = permuters[permuter_index]
            result = permuter.try_eval_candidate(seed)
            if isinstance(result, CandidateResult) and permuter.should_output(result):
                permuter.record_result(result)
            output_queue.put((WorkDone(permuter_index, result), None))
    except KeyboardInterrupt:
        # Don't clutter the output with stack traces; Ctrl+C is the expected
        # way to quit and sends KeyboardInterrupt to all processes.
        # A heartbeat thing here would be good but is too complex.
        # Don't join the queue background thread -- thread joins in relation
        # to KeyboardInterrupt usually result in deadlocks.
        input_queue.cancel_join_thread()
        output_queue.cancel_join_thread()


def run(options: Options) -> List[int]:
    last_time = time.time()
    try:

        def heartbeat() -> None:
            nonlocal last_time
            last_time = time.time()

        return run_inner(options, heartbeat)
    except KeyboardInterrupt:
        if time.time() - last_time > 5:
            print()
            print("Aborting stuck process.")
            raise
        print()
        print("Exiting.")
        sys.exit(0)


def run_inner(options: Options, heartbeat: Callable[[], None]) -> List[int]:
    print("Loading...")

    context = EvalContext(options)

    force_seed: Optional[int] = None
    force_rng_seed: Optional[int] = None
    if options.force_seed:
        seed_parts = list(map(int, options.force_seed.split(",")))
        force_rng_seed = seed_parts[-1]
        force_seed = 0 if len(seed_parts) == 1 else seed_parts[0]

    name_counts: Dict[str, int] = {}
    for i, d in enumerate(options.directories):
        heartbeat()
        compile_cmd = os.path.join(d, "compile.sh")
        target_o = os.path.join(d, "target.o")
        base_c = os.path.join(d, "base.c")
        for fname in [compile_cmd, target_o, base_c]:
            if not os.path.isfile(fname):
                print(f"Missing file {fname}", file=sys.stderr)
                sys.exit(1)
        if not os.stat(compile_cmd).st_mode & 0o100:
            print(f"{compile_cmd} must be marked executable.", file=sys.stderr)
            sys.exit(1)

        fn_name: Optional[str] = None
        try:
            with open(os.path.join(d, "function.txt"), encoding="utf-8") as f:
                fn_name = f.read().strip()
        except FileNotFoundError:
            pass

        if fn_name:
            print(f"{base_c} ({fn_name})")
        else:
            print(base_c)

        compiler = Compiler(compile_cmd, show_errors=options.show_errors)
        scorer = Scorer(target_o, stack_differences=options.stack_differences)
        c_source = preprocess(base_c)

        try:
            permuter = Permuter(
                d,
                fn_name,
                compiler,
                scorer,
                base_c,
                c_source,
                force_seed=force_seed,
                force_rng_seed=force_rng_seed,
                keep_prob=options.keep_prob,
                need_all_sources=options.print_diffs,
                show_errors=options.show_errors,
                best_only=options.best_only,
                better_only=options.better_only,
            )
        except CandidateConstructionFailure as e:
            print(e.message, file=sys.stderr)
            sys.exit(1)

        context.permuters.append(permuter)
        name_counts[permuter.fn_name] = name_counts.get(permuter.fn_name, 0) + 1
    print()

    for permuter in context.permuters:
        if name_counts[permuter.fn_name] > 1:
            permuter.unique_name += f" ({permuter.dir})"
        print(f"[{permuter.unique_name}] base score = {permuter.best_score}")

    found_zero = False
    perm_seed_iter = iter(cycle_seeds(context.permuters))
    if options.threads == 1 and not options.use_network:
        # Simple single-threaded mode. This is not technically needed, but
        # makes the permuter easier to debug.
        for permuter_index, seed in perm_seed_iter:
            heartbeat()
            permuter = context.permuters[permuter_index]
            result = permuter.try_eval_candidate(seed)
            if post_score(context, permuter, result, None):
                found_zero = True
                if options.stop_on_zero:
                    break
    else:
        # Create queues.
        task_queue: "multiprocessing.Queue[Task]" = multiprocessing.Queue()
        feedback_queue: "multiprocessing.Queue[Feedback]" = multiprocessing.Queue()

        # Connect to network and create client threads
        net_threads: List[threading.Thread] = []
        if options.use_network:
            config = setup()
            servers, grant = fetch_servers_and_grant(config)
            net_threads = connect_to_servers(
                config,
                servers,
                grant,
                context.permuters,
                task_queue,
                feedback_queue,
                options.network_priority,
            )

        # Start local worker threads
        processes: List[multiprocessing.Process] = []
        for i in range(options.threads):
            p = multiprocessing.Process(
                target=multiprocess_worker,
                args=(context.permuters, task_queue, feedback_queue),
            )
            p.start()
            processes.append(p)

        active_workers = len(net_threads) + len(processes)

        if not active_workers:
            print("No remote servers available. Exiting.")
            sys.exit(1)

        def process_finish(finish: Finished, who: Optional[str]) -> None:
            nonlocal active_workers

            if finish.reason:
                context.printer.print(finish.reason, None, who, keep_progress=True)
            active_workers -= 1

        def process_result(work: WorkDone, who: Optional[str]) -> bool:
            permuter = context.permuters[work.perm_index]
            return post_score(context, permuter, work.result, who)

        # Feed the task queue with work and read from results queue.
        # We generally match these up one-by-one to avoid overfilling queues,
        # but workers can ask us to add more tasks into the system if they run
        # out of work. (This will happen e.g. at the very beginning, when the
        # queues are empty.)
        while active_workers > 0:
            heartbeat()
            feedback, who = feedback_queue.get()
            if isinstance(feedback, Finished):
                process_finish(feedback, who)
                continue
            if isinstance(feedback, Message):
                context.printer.print(feedback.text, None, who, keep_progress=True)
            elif isinstance(feedback, NeedMoreWork):
                # No result to process, just put a task in the queue.
                pass
            elif process_result(feedback, who):
                # Found score 0!
                found_zero = True
                if options.stop_on_zero:
                    break
            task = next(perm_seed_iter, None)
            if task is None:
                break
            task_queue.put(task)

        # Signal workers to stop.
        for i in range(active_workers):
            task_queue.put(Finished())

        # Await final results.
        while active_workers > 0:
            heartbeat()
            feedback, who = feedback_queue.get()
            if isinstance(feedback, Finished):
                process_finish(feedback, who)
            elif isinstance(feedback, Message):
                context.printer.print(feedback.text, None, who, keep_progress=True)
            elif isinstance(feedback, NeedMoreWork):
                pass
            elif not (options.stop_on_zero and found_zero):
                if process_result(feedback, who):
                    found_zero = True

        # Wait for workers to finish.
        for p in processes:
            p.join()

        for t in net_threads:
            t.join()

    if found_zero:
        print("\nFound zero score! Exiting.")
    return [permuter.best_score for permuter in context.permuters]


def main() -> None:
    multiprocessing.freeze_support()
    sys.setrecursionlimit(10000)

    # Ideally we would do:
    #  multiprocessing.set_start_method('spawn')
    # here, to make multiprocessing behave the same across operating systems.
    # However, that means that arguments to Process are passed across using
    # pickling, which mysteriously breaks with pycparser...
    # (AttributeError: 'CParser' object has no attribute 'p_abstract_declarator_opt')
    # So, for now we live with the defaults, which make multiprocessing work on Linux,
    # where it uses fork and doesn't pickle arguments, and break on Windows. Sigh.

    parser = argparse.ArgumentParser(
        description="Randomly permute C files to better match a target binary."
    )
    parser.add_argument(
        "directories",
        nargs="+",
        metavar="directory",
        help="Directory containing base.c, target.o and compile.sh. Multiple directories may be given.",
    )
    parser.add_argument(
        "--show-errors",
        dest="show_errors",
        action="store_true",
        help="Display compiler error/warning messages, and keep .c files for failed compiles.",
    )
    parser.add_argument(
        "--show-timings",
        dest="show_timings",
        action="store_true",
        help="Display the time taken by permuting vs. compiling vs. scoring.",
    )
    parser.add_argument(
        "--print-diffs",
        dest="print_diffs",
        action="store_true",
        help="Instead of compiling generated sources, display diffs against a base version.",
    )
    parser.add_argument(
        "--abort-exceptions",
        dest="abort_exceptions",
        action="store_true",
        help="Stop execution when an internal permuter exception occurs.",
    )
    parser.add_argument(
        "--better-only",
        dest="better_only",
        action="store_true",
        help="Only report scores better than the base.",
    )
    parser.add_argument(
        "--best-only",
        dest="best_only",
        action="store_true",
        help="Only report ties or new high scores.",
    )
    parser.add_argument(
        "--stop-on-zero",
        dest="stop_on_zero",
        action="store_true",
        help="Stop after producing an output with score 0.",
    )
    parser.add_argument(
        "--stack-diffs",
        dest="stack_differences",
        action="store_true",
        help="Take stack differences into account when computing the score.",
    )
    parser.add_argument(
        "--keep-prob",
        dest="keep_prob",
        metavar="PROB",
        type=restricted_float(0.0, 1.0),
        default=DEFAULT_RAND_KEEP_PROB,
        help="Continue randomizing the previous output with the given probability "
        f"(float in 0..1, default %(default)s).",
    )
    parser.add_argument("--seed", dest="force_seed", type=str, help=argparse.SUPPRESS)
    parser.add_argument(
        "-j",
        dest="threads",
        type=int,
        default=0,
        help="Number of own threads to use (default: 1 without -J, 0 with -J).",
    )
    parser.add_argument(
        "-J",
        dest="use_network",
        action="store_true",
        help="Harness extra compute power through cyberspace (permuter@home).",
    )
    parser.add_argument(
        "--priority",
        dest="network_priority",
        metavar="PRIORITY",
        type=restricted_float(MIN_PRIO, MAX_PRIO),
        default=1.0,
        help="Proportion of server resources to use when multiple people "
        "are using -J at the same time. "
        "Defaults to 1.0, meaning resources are split equally, but can be "
        f"set to any value within [{MIN_PRIO}, {MAX_PRIO}]. "
        "Each server runs with a priority threshold, which defaults to 0.1, "
        "below which they will not run permuter jobs at all.",
    )
    parser.add_argument(
        "--vouch",
        dest="vouch",
        action="store_true",
        help="Give someone access to the permuter@home server.",
    )

    args = parser.parse_args()

    threads = args.threads
    if not threads and not args.use_network:
        threads = 1

    if args.vouch:
        run_vouch(args.directories[0])
        return

    options = Options(
        directories=args.directories,
        show_errors=args.show_errors,
        show_timings=args.show_timings,
        print_diffs=args.print_diffs,
        abort_exceptions=args.abort_exceptions,
        better_only=args.better_only,
        best_only=args.best_only,
        stack_differences=args.stack_differences,
        stop_on_zero=args.stop_on_zero,
        keep_prob=args.keep_prob,
        force_seed=args.force_seed,
        threads=threads,
        use_network=args.use_network,
        network_priority=args.network_priority,
    )

    run(options)


if __name__ == "__main__":
    main()<|MERGE_RESOLUTION|>--- conflicted
+++ resolved
@@ -16,12 +16,10 @@
     List,
     Optional,
     Tuple,
-    Union,
 )
 
 from .candidate import CandidateResult
 from .compiler import Compiler
-<<<<<<< HEAD
 from .error import CandidateConstructionFailure
 from .net.auth import fetch_servers_and_grant, run_vouch, setup
 from .net.client import connect_to_servers
@@ -38,10 +36,6 @@
     WorkDone,
 )
 from .preprocess import preprocess
-=======
-from .scorer import Scorer
-from .permuter import EvalError, EvalResult, Permuter
->>>>>>> da018273
 from .printer import Printer
 from .profiler import Profiler
 from .scorer import Scorer
@@ -67,22 +61,6 @@
     threads: int = 1
     use_network: bool = False
     network_priority: float = 1.0
-
-
-def restricted_float(lo: float, hi: float) -> Callable[[str], float]:
-    def convert(x: str) -> float:
-        try:
-            ret = float(x)
-        except ValueError:
-            raise argparse.ArgumentTypeError(f"invalid float value: '{x}'")
-
-        if ret < lo or ret > hi:
-            raise argparse.ArgumentTypeError(
-                f"value {x} is out of range (must be between {lo} and {hi})"
-            )
-        return ret
-
-    return convert
 
 
 def restricted_float(lo: float, hi: float) -> Callable[[str], float]:
@@ -139,11 +117,7 @@
     if isinstance(result, EvalError):
         if result.exc_str is not None:
             context.printer.print(
-<<<<<<< HEAD
                 "internal permuter failure.", permuter, who, keep_progress=True
-=======
-                "internal permuter failure.", permuter, keep_progress=True
->>>>>>> da018273
             )
             print(result.exc_str)
         if result.seed is not None:
@@ -164,10 +138,6 @@
 
     profiler = result.profiler
     score_value = result.score
-<<<<<<< HEAD
-=======
-    score_hash = result.hash
->>>>>>> da018273
 
     context.iteration += 1
     if score_value == permuter.scorer.PENALTY_INF:
@@ -182,7 +152,6 @@
         timings = "  \t" + context.overall_profiler.get_str_stats()
     status_line = f"iteration {context.iteration}, {context.errors} errors, score = {disp_score}{timings}"
 
-<<<<<<< HEAD
     if permuter.should_output(result):
         former_best = permuter.best_score
         permuter.record_result(result)
@@ -190,26 +159,6 @@
             color = "\u001b[32;1m"
             msg = f"found new best score! ({score_value} vs {permuter.base_score})"
         elif score_value == former_best:
-=======
-    # Note: when updating this if condition, Permuter._need_to_send_source may
-    # also need to be updated, or else assertion failures will result.
-    if (
-        score_value is not None
-        and score_hash is not None
-        and not (score_value > permuter.best_score and context.options.best_only)
-        and (
-            score_value < permuter.base_score
-            or (score_value == permuter.base_score and not context.options.better_only)
-        )
-        and score_hash not in permuter.hashes
-    ):
-        if score_value != 0:
-            permuter.hashes.add(score_hash)
-        if score_value < permuter.best_score:
-            color = "\u001b[32;1m"
-            msg = f"found new best score! ({score_value} vs {permuter.base_score})"
-        elif score_value == permuter.best_score:
->>>>>>> da018273
             color = "\u001b[32;1m"
             msg = f"tied best score! ({score_value} vs {permuter.base_score})"
         elif score_value < permuter.base_score:
@@ -218,13 +167,8 @@
         else:
             color = "\u001b[33m"
             msg = f"found different asm with same score ({score_value})"
-<<<<<<< HEAD
         context.printer.print(msg, permuter, who, color=color)
 
-=======
-        permuter.best_score = min(permuter.best_score, score_value)
-        context.printer.print(msg, permuter, color=color)
->>>>>>> da018273
         write_candidate(permuter, result)
     context.printer.progress(status_line)
     return score_value == 0
